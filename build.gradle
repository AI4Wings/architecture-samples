--- conflicted
+++ resolved
@@ -42,11 +42,7 @@
     androidXAnnotations = '1.0.1'
     androidXLegacySupport = '1.0.0'
     appCompatVersion = '1.0.2'
-<<<<<<< HEAD
     archLifecycleVersion = '2.2.0-alpha01'
-=======
-    archLifecycleVersion = '2.1.0-rc01'
->>>>>>> 82de919b
     archTestingVersion = '2.0.0'
     cardVersion = '1.0.0'
     coroutinesVersion = '1.2.1'
