/*
 * Copyright (C) 2019 The Android Open Source Project
 *
 * Licensed under the Apache License, Version 2.0 (the "License");
 * you may not use this file except in compliance with the License.
 * You may obtain a copy of the License at
 *
 *      http://www.apache.org/licenses/LICENSE-2.0
 *
 * Unless required by applicable law or agreed to in writing, software
 * distributed under the License is distributed on an "AS IS" BASIS,
 * WITHOUT WARRANTIES OR CONDITIONS OF ANY KIND, either express or implied.
 * See the License for the specific language governing permissions and
 * limitations under the License.
 */

package com.example.android.architecture.blueprints.todoapp.tasks

import androidx.arch.core.executor.testing.InstantTaskExecutorRule
import androidx.lifecycle.SavedStateHandle
import com.example.android.architecture.blueprints.todoapp.ADD_EDIT_RESULT_OK
import com.example.android.architecture.blueprints.todoapp.DELETE_RESULT_OK
import com.example.android.architecture.blueprints.todoapp.EDIT_RESULT_OK
import com.example.android.architecture.blueprints.todoapp.MainCoroutineRule
import com.example.android.architecture.blueprints.todoapp.R
import com.example.android.architecture.blueprints.todoapp.assertSnackbarMessage
import com.example.android.architecture.blueprints.todoapp.data.Task
import com.example.android.architecture.blueprints.todoapp.data.source.FakeRepository
import com.example.android.architecture.blueprints.todoapp.getOrAwaitValue
import com.example.android.architecture.blueprints.todoapp.observeForTesting
import com.google.common.truth.Truth.assertThat
import kotlinx.coroutines.Dispatchers
import kotlinx.coroutines.ExperimentalCoroutinesApi
import kotlinx.coroutines.test.StandardTestDispatcher
import kotlinx.coroutines.test.advanceUntilIdle
import kotlinx.coroutines.test.runTest
import kotlinx.coroutines.test.setMain
import org.junit.Before
import org.junit.Rule
import org.junit.Test

/**
 * Unit tests for the implementation of [TasksViewModel]
 */
@ExperimentalCoroutinesApi
class TasksViewModelTest {

    // Subject under test
    private lateinit var tasksViewModel: TasksViewModel

    // Use a fake repository to be injected into the viewmodel
    private lateinit var tasksRepository: FakeRepository

    // Set the main coroutines dispatcher for unit testing.
    @ExperimentalCoroutinesApi
    @get:Rule
    val mainCoroutineRule = MainCoroutineRule()

    // Executes each task synchronously using Architecture Components.
    @get:Rule
    val instantExecutorRule = InstantTaskExecutorRule()

    @Before
    fun setupViewModel() {
        // We initialise the tasks to 3, with one active and two completed
        tasksRepository = FakeRepository()
        val task1 = Task("Title1", "Description1")
        val task2 = Task("Title2", "Description2", true)
        val task3 = Task("Title3", "Description3", true)
        tasksRepository.addTasks(task1, task2, task3)

        tasksViewModel = TasksViewModel(tasksRepository, SavedStateHandle())
    }

    @Test
    fun loadAllTasksFromRepository_loadingTogglesAndDataLoaded() = runTest {
        // Set Main dispatcher to not run coroutines eagerly, for just this one test
        Dispatchers.setMain(StandardTestDispatcher())

        // Given an initialized TasksViewModel with initialized tasks
        // When loading of Tasks is requested
        tasksViewModel.setFiltering(TasksFilterType.ALL_TASKS)

        // Trigger loading of tasks
        tasksViewModel.loadTasks(true)
        // Observe the items to keep LiveData emitting
        tasksViewModel.items.observeForTesting {

            // Then progress indicator is shown
            assertThat(tasksViewModel.dataLoading.getOrAwaitValue()).isTrue()

            // Execute pending coroutines actions
            advanceUntilIdle()

            // Then progress indicator is hidden
            assertThat(tasksViewModel.dataLoading.getOrAwaitValue()).isFalse()

            // And data correctly loaded
            assertThat(tasksViewModel.items.getOrAwaitValue()).hasSize(3)
        }
    }

    @Test
    fun loadActiveTasksFromRepositoryAndLoadIntoView() = runTest {
        // Given an initialized TasksViewModel with initialized tasks
        // When loading of Tasks is requested
        tasksViewModel.setFiltering(TasksFilterType.ACTIVE_TASKS)

        // Load tasks
        tasksViewModel.loadTasks(true)
        // Observe the items to keep LiveData emitting
        tasksViewModel.items.observeForTesting {
            // Then progress indicator is hidden
            assertThat(tasksViewModel.dataLoading.getOrAwaitValue()).isFalse()

            // And data correctly loaded
            assertThat(tasksViewModel.items.getOrAwaitValue()).hasSize(1)
        }
    }

    @Test
    fun loadCompletedTasksFromRepositoryAndLoadIntoView() = runTest {
        // Given an initialized TasksViewModel with initialized tasks
        // When loading of Tasks is requested
        tasksViewModel.setFiltering(TasksFilterType.COMPLETED_TASKS)

        // Load tasks
        tasksViewModel.loadTasks(true)
        // Observe the items to keep LiveData emitting
        tasksViewModel.items.observeForTesting {

            // Then progress indicator is hidden
            assertThat(tasksViewModel.dataLoading.getOrAwaitValue()).isFalse()

            // And data correctly loaded
            assertThat(tasksViewModel.items.getOrAwaitValue()).hasSize(2)
        }
    }

    @Test
    fun loadTasks_error() = runTest {
        // Make the repository return errors
        tasksRepository.setReturnError(true)

        // Load tasks
        tasksViewModel.loadTasks(true)
        // Observe the items to keep LiveData emitting
        tasksViewModel.items.observeForTesting {

            // Then progress indicator is hidden
            assertThat(tasksViewModel.dataLoading.getOrAwaitValue()).isFalse()

            // And the list of items is empty
            assertThat(tasksViewModel.items.getOrAwaitValue()).isEmpty()

            // And the snackbar updated
            assertSnackbarMessage(tasksViewModel.snackbarText, R.string.loading_tasks_error)
        }
    }

    @Test
<<<<<<< HEAD
    fun clearCompletedTasks_clearsTasks() = mainCoroutineRule.runBlockingTest {
=======
    fun clickOnFab_showsAddTaskUi() {
        // When adding a new task
        tasksViewModel.addNewTask()

        // Then the event is triggered
        val value = tasksViewModel.newTaskEvent.getOrAwaitValue()
        assertThat(value.getContentIfNotHandled()).isNotNull()
    }

    @Test
    fun clickOnOpenTask_setsEvent() {
        // When opening a new task
        val taskId = "42"
        tasksViewModel.openTask(taskId)

        // Then the event is triggered
        assertLiveDataEventTriggered(tasksViewModel.openTaskEvent, taskId)
    }

    @Test
    fun clearCompletedTasks_clearsTasks() = runTest {
>>>>>>> 3d71ecfd
        // When completed tasks are cleared
        tasksViewModel.clearCompletedTasks()

        // Fetch tasks
        tasksViewModel.loadTasks(true)

        // Fetch tasks
        val allTasks = tasksViewModel.items.getOrAwaitValue()
        val completedTasks = allTasks.filter { it.isCompleted }

        // Verify there are no completed tasks left
        assertThat(completedTasks).isEmpty()

        // Verify active task is not cleared
        assertThat(allTasks).hasSize(1)

        // Verify snackbar is updated
        assertSnackbarMessage(
            tasksViewModel.snackbarText, R.string.completed_tasks_cleared
        )
    }

    @Test
    fun showEditResultMessages_editOk_snackbarUpdated() {
        // When the viewmodel receives a result from another destination
        tasksViewModel.showEditResultMessage(EDIT_RESULT_OK)

        // The snackbar is updated
        assertSnackbarMessage(
            tasksViewModel.snackbarText, R.string.successfully_saved_task_message
        )
    }

    @Test
    fun showEditResultMessages_addOk_snackbarUpdated() {
        // When the viewmodel receives a result from another destination
        tasksViewModel.showEditResultMessage(ADD_EDIT_RESULT_OK)

        // The snackbar is updated
        assertSnackbarMessage(
            tasksViewModel.snackbarText, R.string.successfully_added_task_message
        )
    }

    @Test
    fun showEditResultMessages_deleteOk_snackbarUpdated() {
        // When the viewmodel receives a result from another destination
        tasksViewModel.showEditResultMessage(DELETE_RESULT_OK)

        // The snackbar is updated
        assertSnackbarMessage(
            tasksViewModel.snackbarText,
            R.string.successfully_deleted_task_message
        )
    }

    @Test
    fun completeTask_dataAndSnackbarUpdated() {
        // With a repository that has an active task
        val task = Task("Title", "Description")
        tasksRepository.addTasks(task)

        // Complete task
        tasksViewModel.completeTask(task, true)

        // Verify the task is completed
        assertThat(tasksRepository.tasksServiceData[task.id]?.isCompleted).isTrue()

        // The snackbar is updated
        assertSnackbarMessage(
            tasksViewModel.snackbarText, R.string.task_marked_complete
        )
    }

    @Test
    fun activateTask_dataAndSnackbarUpdated() {
        // With a repository that has a completed task
        val task = Task("Title", "Description", true)
        tasksRepository.addTasks(task)

        // Activate task
        tasksViewModel.completeTask(task, false)

        // Verify the task is active
        assertThat(tasksRepository.tasksServiceData[task.id]?.isActive).isTrue()

        // The snackbar is updated
        assertSnackbarMessage(
            tasksViewModel.snackbarText, R.string.task_marked_active
        )
    }

    @Test
    fun getTasksAddViewVisible() {
        // When the filter type is ALL_TASKS
        tasksViewModel.setFiltering(TasksFilterType.ALL_TASKS)

        // Then the "Add task" action is visible
        assertThat(tasksViewModel.tasksAddViewVisible.getOrAwaitValue()).isTrue()
    }
}<|MERGE_RESOLUTION|>--- conflicted
+++ resolved
@@ -159,31 +159,7 @@
     }
 
     @Test
-<<<<<<< HEAD
-    fun clearCompletedTasks_clearsTasks() = mainCoroutineRule.runBlockingTest {
-=======
-    fun clickOnFab_showsAddTaskUi() {
-        // When adding a new task
-        tasksViewModel.addNewTask()
-
-        // Then the event is triggered
-        val value = tasksViewModel.newTaskEvent.getOrAwaitValue()
-        assertThat(value.getContentIfNotHandled()).isNotNull()
-    }
-
-    @Test
-    fun clickOnOpenTask_setsEvent() {
-        // When opening a new task
-        val taskId = "42"
-        tasksViewModel.openTask(taskId)
-
-        // Then the event is triggered
-        assertLiveDataEventTriggered(tasksViewModel.openTaskEvent, taskId)
-    }
-
-    @Test
     fun clearCompletedTasks_clearsTasks() = runTest {
->>>>>>> 3d71ecfd
         // When completed tasks are cleared
         tasksViewModel.clearCompletedTasks()
 
